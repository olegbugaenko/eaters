--- conflicted
+++ resolved
@@ -1,8 +1,4 @@
-<<<<<<< HEAD
 import { forwardRef, useEffect, useRef, useState } from "react";
-=======
-import { forwardRef } from "react";
->>>>>>> c4034ed5
 import { PlayerUnitType } from "../../../db/player-units-db";
 import {
   NecromancerResourcesPayload,
@@ -22,105 +18,75 @@
 const formatResourceValue = (current: number, max: number): string =>
   `${current.toFixed(1)} / ${max.toFixed(1)}`;
 
-export const SceneSummoningPanel = forwardRef<HTMLDivElement, SceneSummoningPanelProps>(
-  ({ resources, spawnOptions, onSummon }, ref) => {
-    const available = {
-      mana: resources.mana.current,
-      sanity: resources.sanity.current,
-    };
+export const SceneSummoningPanel: React.FC<SceneSummoningPanelProps> = ({
+  resources,
+  spawnOptions,
+  onSummon,
+}) => {
+  const available = {
+    mana: resources.mana.current,
+    sanity: resources.sanity.current,
+  };
 
-<<<<<<< HEAD
-    const sanityConsuming = useResourceConsumptionPulse(resources.sanity.current);
-    const manaConsuming = useResourceConsumptionPulse(resources.mana.current);
-
-    const sanityResourceClassName = [
-      "scene-summoning-panel__resource",
-      "scene-summoning-panel__resource--sanity",
-      sanityConsuming ? "scene-summoning-panel__resource--consuming" : null,
-    ]
-      .filter(Boolean)
-      .join(" ");
-
-    const manaResourceClassName = [
-      "scene-summoning-panel__resource",
-      "scene-summoning-panel__resource--mana",
-      manaConsuming ? "scene-summoning-panel__resource--consuming" : null,
-    ]
-      .filter(Boolean)
-      .join(" ");
-
-    return (
-      <div ref={ref} className="scene-summoning-panel">
-        <div className="scene-summoning-panel__section scene-summoning-panel__section--left">
-          <div className={sanityResourceClassName}>
-=======
-    return (
-      <div ref={ref} className="scene-summoning-panel">
-        <div className="scene-summoning-panel__section scene-summoning-panel__section--left">
-          <div className="scene-summoning-panel__resource">
->>>>>>> c4034ed5
-            <div className="scene-summoning-panel__resource-label">Sanity</div>
-            <ProgressBar
-              className="scene-summoning-panel__resource-bar scene-summoning-panel__resource-bar--sanity"
-              current={resources.sanity.current}
-              max={resources.sanity.max}
-              formatValue={(current, max) => formatResourceValue(current, max)}
-              orientation="vertical"
-            />
-          </div>
-        </div>
-        <div className="scene-summoning-panel__section scene-summoning-panel__section--center">
-          <div className="scene-summoning-panel__unit-list">
-            {spawnOptions.map((option) => {
-              const missing = computeMissing(option.cost, available);
-              const canAfford = missing.mana <= 0 && missing.sanity <= 0;
-              const itemClassName = [
-                "scene-summoning-panel__unit",
-                !canAfford ? "scene-summoning-panel__unit--disabled" : null,
-              ]
-                .filter(Boolean)
-                .join(" ");
-              return (
-                <button
-                  key={option.type}
-                  type="button"
-                  className={itemClassName}
-                  onClick={() => {
-                    if (canAfford) {
-                      onSummon(option.type);
-                    }
-                  }}
-                  disabled={!canAfford}
-                >
-                  <div className="scene-summoning-panel__unit-name">{option.name}</div>
-                  <ResourceCostDisplay cost={option.cost} missing={missing} />
-                </button>
-              );
-            })}
-          </div>
-        </div>
-        <div className="scene-summoning-panel__section scene-summoning-panel__section--right">
-<<<<<<< HEAD
-          <div className={manaResourceClassName}>
-=======
-          <div className="scene-summoning-panel__resource">
->>>>>>> c4034ed5
-            <div className="scene-summoning-panel__resource-label">Mana</div>
-            <ProgressBar
-              className="scene-summoning-panel__resource-bar scene-summoning-panel__resource-bar--mana"
-              current={resources.mana.current}
-              max={resources.mana.max}
-              formatValue={(current, max) => formatResourceValue(current, max)}
-              orientation="vertical"
-            />
-          </div>
+  return (
+    <div className="scene-summoning-panel">
+      <div className="scene-summoning-panel__section scene-summoning-panel__section--left">
+        <div className="scene-summoning-panel__resource">
+          <div className="scene-summoning-panel__resource-label">Sanity</div>
+          <ProgressBar
+            className="scene-summoning-panel__resource-bar scene-summoning-panel__resource-bar--sanity"
+            current={resources.sanity.current}
+            max={resources.sanity.max}
+            formatValue={(current, max) => formatResourceValue(current, max)}
+            orientation={'vertical'}
+          />
         </div>
       </div>
-    );
-  }
-);
-
-SceneSummoningPanel.displayName = "SceneSummoningPanel";
+      <div className="scene-summoning-panel__section scene-summoning-panel__section--center">
+        <div className="scene-summoning-panel__unit-list">
+          {spawnOptions.map((option) => {
+            const missing = computeMissing(option.cost, available);
+            const canAfford = missing.mana <= 0 && missing.sanity <= 0;
+            const itemClassName = [
+              "scene-summoning-panel__unit",
+              !canAfford ? "scene-summoning-panel__unit--disabled" : null,
+            ]
+              .filter(Boolean)
+              .join(" ");
+            return (
+              <button
+                key={option.type}
+                type="button"
+                className={itemClassName}
+                onClick={() => {
+                  if (canAfford) {
+                    onSummon(option.type);
+                  }
+                }}
+                disabled={!canAfford}
+              >
+                <div className="scene-summoning-panel__unit-name">{option.name}</div>
+                <ResourceCostDisplay cost={option.cost} missing={missing} />
+              </button>
+            );
+          })}
+        </div>
+      </div>
+      <div className="scene-summoning-panel__section scene-summoning-panel__section--right">
+        <div className="scene-summoning-panel__resource">
+          <div className="scene-summoning-panel__resource-label">Mana</div>
+          <ProgressBar
+            className="scene-summoning-panel__resource-bar scene-summoning-panel__resource-bar--mana"
+            current={resources.mana.current}
+            max={resources.mana.max}
+            formatValue={(current, max) => formatResourceValue(current, max)}
+            orientation="vertical"
+          />
+        </div>
+      </div>
+    </div>
+  );
+};
 
 const computeMissing = (
   cost: NecromancerSpawnOption["cost"],
